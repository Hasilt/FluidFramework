--- conflicted
+++ resolved
@@ -1,10 +1,6 @@
 {
   "name": "@fluidframework/tool-utils",
-<<<<<<< HEAD
   "version": "0.20.0",
-=======
-  "version": "0.19.1",
->>>>>>> 04de2ac4
   "description": "Common utilities for Fluid tools",
   "repository": "microsoft/FluidFramework",
   "license": "MIT",
@@ -26,11 +22,7 @@
     "tsc": "tsc"
   },
   "dependencies": {
-<<<<<<< HEAD
     "@fluidframework/odsp-utils": "^0.20.0"
-=======
-    "@fluidframework/odsp-utils": "^0.19.1"
->>>>>>> 04de2ac4
   },
   "devDependencies": {
     "@fluidframework/build-common": "^0.16.0",
