--- conflicted
+++ resolved
@@ -34,7 +34,6 @@
     //     );
     // });
 
-<<<<<<< HEAD
     // /**
     //  * Scenario: test when an Azure Client container is created,
     //  * it is initially detached.
@@ -46,11 +45,6 @@
     //     const { container } = await client.createContainer(schema);
     //     assert.strictEqual(container.attachState, AttachState.Detached, "Container should be detached");
     // });
-=======
-        const { container } = await resources;
-        assert.notStrictEqual(Object.keys(container.initialObjects), Object.keys(schema.initialObjects));
-    });
->>>>>>> be33d32a
 
     // /**
     //  * Scenario: Test attaching a container.
@@ -167,7 +161,6 @@
         const { container } = await client.createContainer(schema);
         const containerId = await container.attach();
 
-<<<<<<< HEAD
         const initialObjectsCreate = container.initialObjects;
         const map1Create = initialObjectsCreate.map1 as SharedMap;
         map1Create.set("new-key", "new-value");
@@ -178,31 +171,6 @@
 
         // console.log("AFTER SET 1:", valueCreate);
         await new Promise((res) => setTimeout(res, 75));
-=======
-        assert.strictEqual(
-            typeof(containerId), "string",
-            "Attach did not return a string ID",
-        );
-        assert.strictEqual(
-            container.attachState, AttachState.Attached,
-            "Container is not attached after attach is called",
-        );
-        await assert.rejects(
-            container.attach(),
-            () => true,
-            "Container should not attached twice",
-        );
-    });
-
-    it("can retrieve existing Azure Fluid Relay container successfully", async () => {
-        const { container: newContainer } = await client.createContainer(schema);
-        const containerId = await newContainer.attach();
-        await new Promise<void>((resolve, reject) => {
-            newContainer.on("connected", () => {
-                resolve();
-            });
-        });
->>>>>>> be33d32a
 
         const containerGet = (await client.getContainer(containerId, schema)).container as any;
         // containerGet.on("close", (err) => {
@@ -215,7 +183,6 @@
         const map1Get = containerGet.initialObjects.map1 as SharedMap;
         console.log("KEYS:", map1Get.keys());
 
-<<<<<<< HEAD
         map1Get.on("error", (err) => {
             console.log("get map error:", err);
         });
@@ -226,10 +193,6 @@
         // console.log("AFTER SET 2:", await map1Get.get("new-key"));
         // console.log("EVENTS:", map1Get.eventNames());
         assert.strictEqual(valueGet, valueCreate, "container can't change initial objects");
-=======
-        const { container } = await resources;
-        assert.notStrictEqual(Object.keys(container.initialObjects), Object.keys(schema.initialObjects));
->>>>>>> be33d32a
     });
 
     /**
@@ -241,8 +204,6 @@
      * the container.
      */
     // it("can create/add loadable objects (DDS) dynamically during runtime", async () => {
-    //     const dynamicSchema: ContainerSchema = {
-    //         initialObjects: {
     //             map1: SharedMap,
     //         },
     //         dynamicObjectTypes: [SharedDirectory],
@@ -252,15 +213,7 @@
 
     //     const map1 = container.initialObjects.map1 as SharedMap;
     //     const newPair = await container.create(SharedDirectory);
-    //     map1.set("newpair-id", newPair.handle);
-    //     const obj = await map1.get("newpair-id").get();
-    //     assert.strictEqual(obj[Symbol.toStringTag], "SharedDirectory", "container added dynamic objects incorrectly");
-    // });
-
-    // /**
-    //  * Scenario: test if the optional schema parameter, dynamicObjectTypes (custom data objects),
-    //  * can be added during runtime and be returned by the container.
-    //  *
+
     //  * Expected behavior: added loadable object can be retrieved from the container. Loadable
     //  * object's id and containeronfig ID should be identical since it's now attached to
     //  * the container.
