import * as uuid from "node-uuid";
<<<<<<< HEAD
import * as mergeTree from "../merge-tree";
=======
import * as ink from "../ink";
>>>>>>> 625eeb63
import * as extensions from "./extension";
import * as mapExtension from "./map";
import { ICollaborationServices } from "./storage";
import * as types from "./types";

/**
 * A document is a collection of collaborative types.
 */
export class Document {
    /**
     * Constructs a new document from the provided details
     */
    constructor(
        private map: types.IMap,
        private registry: extensions.Registry) {
    }

    /**
     * Constructs a new collaborative object that can be attached to the document
     * @param type the identifier for the collaborative object type
     */
    public create(type: string): types.ICollaborativeObject {
        const extension = this.registry.getExtension(type);
        const object = extension.create(uuid.v4());

        return object;
    }

    /**
     * Creates a new collaborative map
     */
    public createMap(): types.IMap {
        return this.create(mapExtension.MapExtension.Type) as types.IMap;
    }

    /**
<<<<<<< HEAD
     * Creates a new collaborative string
     */
    public createString(): types.ICollaborativeObject {
        return this.create(mergeTree.CollaboritiveStringExtension.Type) as types.ICollaborativeObject;
=======
     * Creates a new ink collaborative object
     */
    public createInk(): ink.IInk {
        return this.create(ink.InkExtension.Type) as ink.IInk;
>>>>>>> 625eeb63
    }

    /**
     * Retrieves the root collaborative object that the document is based on
     */
    public getRoot(): types.IMap {
        return this.map;
    }

    /**
     * Closes the document and detaches all listeners
     */
    public close() {
        throw new Error("Not yet implemented");
    }
}

// Registered services to use when loading a document
let defaultServices: ICollaborationServices;

// The default registry for extensions
export const defaultRegistry = new extensions.Registry();
defaultRegistry.register(new mapExtension.MapExtension());
<<<<<<< HEAD
defaultRegistry.register(new mergeTree.CollaboritiveStringExtension());
=======
defaultRegistry.register(new ink.InkExtension());
>>>>>>> 625eeb63

export function registerExtension(extension: extensions.IExtension) {
    defaultRegistry.register(extension);
}

/**
 * Registers the default services to use for interacting with collaborative documents. To simplify the API it is
 * expected that the implementation provider of these will register themselves during startup prior to the user
 * requesting to load a collaborative object.
 */
export function registerDefaultServices(services: ICollaborationServices) {
    defaultServices = services;
}

/**
 * Loads a collaborative object from the server
 */
export async function load(
    id: string,
    registry: extensions.Registry = defaultRegistry,
    services: ICollaborationServices = defaultServices): Promise<Document> {

    // Verify an extensions registry was provided
    if (!registry) {
        throw new Error("No extension registry provided");
    }

    // Verify we have services to load the document with
    if (!services) {
        throw new Error("Services not provided to load call");
    }

    const extension = registry.getExtension(mapExtension.MapExtension.Type);
    const map = extension.load(id, services, registry) as types.IMap;

    return new Document(map, registry);
}<|MERGE_RESOLUTION|>--- conflicted
+++ resolved
@@ -1,9 +1,6 @@
 import * as uuid from "node-uuid";
-<<<<<<< HEAD
+import * as ink from "../ink";
 import * as mergeTree from "../merge-tree";
-=======
-import * as ink from "../ink";
->>>>>>> 625eeb63
 import * as extensions from "./extension";
 import * as mapExtension from "./map";
 import { ICollaborationServices } from "./storage";
@@ -40,17 +37,17 @@
     }
 
     /**
-<<<<<<< HEAD
      * Creates a new collaborative string
      */
     public createString(): types.ICollaborativeObject {
         return this.create(mergeTree.CollaboritiveStringExtension.Type) as types.ICollaborativeObject;
-=======
+    }
+
+    /**
      * Creates a new ink collaborative object
      */
     public createInk(): ink.IInk {
         return this.create(ink.InkExtension.Type) as ink.IInk;
->>>>>>> 625eeb63
     }
 
     /**
@@ -74,11 +71,8 @@
 // The default registry for extensions
 export const defaultRegistry = new extensions.Registry();
 defaultRegistry.register(new mapExtension.MapExtension());
-<<<<<<< HEAD
 defaultRegistry.register(new mergeTree.CollaboritiveStringExtension());
-=======
 defaultRegistry.register(new ink.InkExtension());
->>>>>>> 625eeb63
 
 export function registerExtension(extension: extensions.IExtension) {
     defaultRegistry.register(extension);
