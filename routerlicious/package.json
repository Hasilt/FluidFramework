{
  "name": "routerlicious",
  "version": "0.1.0",
  "description": "Server to assign sequence numbers and route deltas between connected clients",
  "main": "dist/index.js",
  "types": "dist/index.d.ts",
  "scripts": {
    "browserify": "mkdirp public/scripts/dist && npm run browserify:all",
    "browserify:all": "concurrently \"npm run browserify:api\" \"npm run browserify:ui\" \"npm run browserify:controllers\" \"npm run browserify:agent\"",
    "browserify:all:min": "concurrently \"npm run browserify:api:min\" \"npm run browserify:ui:min\" \"npm run browserify:controllers:min\" \"npm run browserify:agent:min\"",
    "browserify:controllers": "browserify src/alfred/controllers/index.ts --debug -s controller -p [ tsify ] | exorcist public/scripts/dist/index.js.map > public/scripts/dist/index.js",
    "browserify:controllers:min": "browserify src/alfred/controllers/index.ts --debug -s controller -p [ tsify ] | uglifyjs --source-map content=inline,url=index.min.js.map -o public/scripts/dist/index.min.js",
    "browserify:api": "browserify src/client-api/index.ts --debug -s prague -p [ tsify ] | exorcist public/scripts/dist/api.js.map > public/scripts/dist/api.js",
    "browserify:api:min": "browserify src/client-api/index.ts --debug -s prague -p [ tsify ] | uglifyjs --source-map content=inline,url=api.min.js.map -o public/scripts/dist/api.min.js",
    "browserify:ui": "browserify src/client-ui/index.ts --debug -s pragueUi -p [ tsify ] | exorcist public/scripts/dist/ui.js.map > public/scripts/dist/ui.js",
    "browserify:ui:min": "browserify src/client-ui/index.ts --debug -s pragueUi -p [ tsify ] | uglifyjs --source-map content=inline,url=ui.min.js.map -o public/scripts/dist/ui.min.js",
    "browserify:agent": "browserify src/agent/index.ts --debug -s pragueAgent -p [ tsify ] | exorcist public/scripts/dist/agent.js.map > public/scripts/dist/agent.js",
    "browserify:agent:min": "browserify src/agent/index.ts --debug -s pragueAgent -p [ tsify ] | uglifyjs --source-map content=inline,url=agent.min.js.map -o public/scripts/dist/agent.min.js",
    "build": "concurrently \"npm run tslint\" \"npm run tsc\" \"npm run browserify\" \"npm run less\"",
    "build:dts": "dts-bundle --main dist/client-api/index.d.ts --name prague --baseDir ./dist --out ../public/scripts/dist/prague.d.ts",
    "build:full": "npm run build && npm run browserify:all:min",
    "build:watch": "watch 'npm run tsc && npm run browserify' src",
    "less": "lessc src/stylesheets/style.less public/stylesheets/dist/style.css",
    "alfred": "node dist/alfred/www.js",
    "alfred:debug": "node --inspect=0.0.0.0:5858 dist/alfred/www.js",
    "alfred:watch": "nodemon --exitcrash dist/alfred/www.js -w dist",
    "deli": "node dist/deli/index.js",
    "deli:debug": "node --inspect=0.0.0.0:5858 dist/deli/index.js",
    "deli:watch": "nodemon --exitcrash dist/deli/index.js -w dist",
    "docker-run": "docker run -v $(pwd):/usr/src/server -w /usr/src/server node:8.9.3-alpine",
    "paparazzi": "node dist/paparazzi/index.js",
    "paparazzi:debug": "node --inspect=0.0.0.0:5858 dist/paparazzi/index.js",
    "paparazzi:watch": "nodemon --exitcrash dist/paparazzi/index.js -w dist",
    "registryAuth": "docker login -u prague -p /vM3i=D+K4+vj+pgha=cg=55OQLDWj3w prague.azurecr.io",
    "scriptorium": "node dist/scriptorium/index.js",
    "scriptorium:debug": "node --inspect=0.0.0.0:5858 dist/scriptorium/index.js",
    "scriptorium:watch": "nodemon --exitcrash dist/scriptorium/index.js -w dist",
    "tmz": "node dist/tmz/index.js",
    "tmz:debug": "node --inspect=0.0.0.0:5858 dist/tmz/index.js",
    "tmz:watch": "nodemon --exitcrash dist/tmz/index.js -w dist",
    "docker-restart": "docker-compose restart alfred && docker-compose restart deli && docker-compose restart scriptorium && docker-compose restart tmz && docker-compose restart paparazzi",
    "start": "docker-compose -f docker-compose.yml -f docker-compose.dev.yml up",
    "start:debug": "docker-compose -f docker-compose.yml -f docker-compose.dev.yml -f docker-compose.debug.yml up",
    "test": "mocha --recursive dist/test",
    "test:coverage": "nyc npm test -- --reporter mocha-junit-reporter --reporter-options mochaFile=nyc/junit-report.xml",
    "tsc": "tsc",
    "tslint": "tslint 'src/**/*.ts'",
    "beast": "npm test -- --beast --grep beastTest",
    "perf:deli:debug": "nodemon --exitcrash --inspect=0.0.0.0:5858 dist/perf/deli.js -w dist",
    "pretest:perf:deli": "docker-compose -f docker-compose.test.deli.yml down --remove-orphans",
    "test:perf:deli": "npm run pretest:perf:deli; docker-compose -f docker-compose.test.deli.yml up",
    "perf:scriptorium:debug": "nodemon --exitcrash --inspect=0.0.0.0:5858 dist/perf/scriptorium.js -w dist",
    "pretest:perf:scriptorium": "docker-compose -f docker-compose.test.scriptorium.yml down --remove-orphans",
    "postinstall": "npm run registryAuth",
    "test:perf:scriptorium": "npm run pretest:perf:scriptorium; docker-compose -f docker-compose.test.scriptorium.yml up",
    "perf:alfred:debug": "nodemon --exitcrash --inspect=0.0.0.0:5858 dist/perf/alfred.js -w dist",
    "pretest:perf:alfred": "docker-compose -f docker-compose.test.alfred.yml down --remove-orphans",
    "test:perf:alfred": "npm run pretest:perf:alfred; docker-compose -f docker-compose.test.alfred.yml up",
    "perf:client:debug": "nodemon --exitcrash --inspect=0.0.0.0:5858 dist/perf/client.js -w dist",
    "pretest:perf:client": "docker-compose -f docker-compose.test.client.yml down --remove-orphans",
    "test:perf:client": "npm run pretest:perf:client; docker-compose -f docker-compose.test.client.yml up",
    "perf:kafka:producer:debug": "nodemon --exitcrash --inspect=0.0.0.0:5858 dist/perf/kafkaproducer.js -w dist",
    "perf:kafka:consumer:debug": "nodemon --exitcrash --inspect=0.0.0.0:5859 dist/perf/kafkaconsumer.js -w dist",
    "perf:kafka:debug": "concurrently \"npm run perf:kafka:producer:debug\" \"npm run perf:kafka:consumer:debug\"",
    "pretest:perf:kafka": "docker-compose -f docker-compose.test.kafka.yml down --remove-orphans",
    "test:perf:kafka": "npm run pretest:perf:kafka; docker-compose -f docker-compose.test.kafka.yml up",
    "test:ml:debug": "nodemon --exitcrash --inspect=0.0.0.0:5858 dist/perf/mltest.js -w dist"
  },
  "author": "Microsoft",
  "license": "Apache-2.0",
  "repository": "microsoft/prague",
  "devDependencies": {
    "@types/amqplib": "^0.5.1",
    "@types/async": "^2.0.40",
    "@types/commander": "^2.12.2",
    "@types/compression": "0.0.33",
    "@types/debug": "0.0.29",
    "@types/diff": "^3.2.0",
    "@types/jquery": "^2.0.41",
    "@types/jsdom": "^11.0.2",
    "@types/kafka-node": "^1.3.5",
    "@types/lodash": "^4.14.88",
    "@types/minimist": "^1.2.0",
    "@types/mkdirp": "^0.3.29",
    "@types/mocha": "^2.2.40",
    "@types/mongodb": "^2.1.42",
    "@types/morgan": "^1.7.32",
    "@types/mqtt": "0.0.34",
    "@types/nconf": "0.0.34",
    "@types/passport": "^0.3.3",
    "@types/progress": "^2.0.0",
    "@types/random-js": "^1.0.28",
    "@types/redis": "^2.8.2",
    "@types/request": "0.0.45",
    "@types/rimraf": "^2.0.2",
    "@types/serve-favicon": "^2.2.28",
    "@types/socket.io": "^1.4.31",
    "@types/socket.io-client": "^1.4.31",
    "@types/socket.io-redis": "^1.0.22",
    "@types/split": "^0.3.28",
    "@types/supertest": "^2.0.3",
    "@types/uuid": "^3.4.3",
    "@types/winston": "^2.3.3",
<<<<<<< HEAD
    "@types/ws": "^3.2.0",
=======
    "@types/ws": "^3.2.1",
>>>>>>> 739c8717
    "@types/youtube": "0.0.31",
    "browserify": "^14.1.0",
    "browserify-shim": "^3.8.13",
    "concurrently": "^3.4.0",
    "dts-bundle": "^0.7.3",
    "exorcist": "^0.4.0",
    "jsdom": "^11.2.0",
    "kafka-rest": "0.0.5",
    "less": "^2.7.2",
    "minimist": "^1.2.0",
    "mocha": "^3.2.0",
    "mocha-junit-reporter": "^1.13.0",
    "nodemon": "^1.12.5",
    "nyc": "^11.4.0",
    "supertest": "^3.0.0",
    "tsify": "^3.0.4",
    "tslint": "^4.5.1",
<<<<<<< HEAD
    "typescript": "2.6.2",
    "uglify-es": "^3.1.3"
=======
    "typescript": "^2.6.1",
    "uglify-es": "^3.2.2"
>>>>>>> 739c8717
  },
  "dependencies": {
    "amqp10": "^3.0.0",
    "amqplib": "^0.5.1",
    "async": "^2.6.0",
    "azure-event-hubs": "0.0.7",
    "azure-iot-device": "1.2.2",
    "azure-iot-device-mqtt": "1.2.3",
    "azure-iothub": "1.2.1",
    "azure-sb": "^0.10.4",
    "azure-storage": "^2.1.0",
    "body-parser": "^1.17.1",
    "commander": "^2.12.2",
    "compression": "^1.7.0",
    "cors": "^2.8.4",
    "crypto-js": "^3.1.9-1",
    "debug": "^2.6.8",
    "diff": "^3.2.0",
    "es6-promisify": "^5.0.0",
    "express": "^4.15.2",
    "gitgraph.js": "^1.11.4",
    "gitresources": "https://praguenpm.blob.core.windows.net/packages/gitresources-0.3.1.tgz",
    "hjs": "0.0.6",
    "jquery": "^3.2.1",
    "kafka-node": "^2.3.0",
    "lodash": "^4.17.4",
    "minio": "^3.2.2",
    "mkdirp": "^0.5.1",
    "mongodb": "^2.2.30",
    "moniker": "^0.1.2",
    "morgan": "^1.8.1",
    "nconf": "^0.8.4",
    "openpgp": "^2.6.0",
    "passport": "^0.3.2",
    "performance-now": "^2.1.0",
    "progress": "^2.0.0",
    "random-js": "^1.0.8",
    "redis": "^2.7.1",
    "request": "^2.81.0",
    "rimraf": "^2.6.2",
    "serve-favicon": "^2.4.1",
    "shape-detector": "^0.2.1",
    "socket.io": "^2.0.4",
    "socket.io-emitter": "^3.1.1",
    "socket.io-redis": "^5.2.0",
    "split": "^1.0.0",
    "static-expiry": "0.0.11",
    "telegrafjs": "^0.1.3",
    "unzip-stream": "^0.2.1",
    "uuid": "^3.1.0",
<<<<<<< HEAD
    "webpack": "^3.10.0",
    "winston": "^2.3.1",
=======
    "winston": "^2.4.0",
>>>>>>> 739c8717
    "ws": "^3.2.0",
    "xhr": "^2.4.0"
  },
  "browser": {
    "request": "xhr"
  },
  "browserify": {
    "transform": [
      "browserify-shim"
    ]
  },
  "browserify-shim": {
    "../client-api": "global:prague",
    "../../client-api": "global:prague",
    "../client-ui": "global:pragueUi",
    "../../client-ui": "global:pragueUi",
    "../agent": "global:pragueAgent",
    "../../agent": "global:pragueAgent",
    "jquery": "global:$"
  },
  "nyc": {
    "all": true,
    "exclude": [
      "src/test/**/*.ts",
      "dist/test/**/*.js"
    ],
    "include": [
      "src/**/*.ts",
      "dist/**/*.js"
    ],
    "reporter": [
      "cobertura",
      "html",
      "text"
    ],
    "temp-directory": "nyc/.nyc_output",
    "cache-dir": "nyc/.cache",
    "report-dir": "nyc/report"
  }
}<|MERGE_RESOLUTION|>--- conflicted
+++ resolved
@@ -101,11 +101,7 @@
     "@types/supertest": "^2.0.3",
     "@types/uuid": "^3.4.3",
     "@types/winston": "^2.3.3",
-<<<<<<< HEAD
-    "@types/ws": "^3.2.0",
-=======
     "@types/ws": "^3.2.1",
->>>>>>> 739c8717
     "@types/youtube": "0.0.31",
     "browserify": "^14.1.0",
     "browserify-shim": "^3.8.13",
@@ -123,13 +119,8 @@
     "supertest": "^3.0.0",
     "tsify": "^3.0.4",
     "tslint": "^4.5.1",
-<<<<<<< HEAD
-    "typescript": "2.6.2",
-    "uglify-es": "^3.1.3"
-=======
     "typescript": "^2.6.1",
     "uglify-es": "^3.2.2"
->>>>>>> 739c8717
   },
   "dependencies": {
     "amqp10": "^3.0.0",
@@ -180,12 +171,8 @@
     "telegrafjs": "^0.1.3",
     "unzip-stream": "^0.2.1",
     "uuid": "^3.1.0",
-<<<<<<< HEAD
     "webpack": "^3.10.0",
-    "winston": "^2.3.1",
-=======
     "winston": "^2.4.0",
->>>>>>> 739c8717
     "ws": "^3.2.0",
     "xhr": "^2.4.0"
   },
